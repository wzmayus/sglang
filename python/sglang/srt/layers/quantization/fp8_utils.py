--- conflicted
+++ resolved
@@ -2,11 +2,8 @@
 
 import torch
 
-<<<<<<< HEAD
 from sglang.environ import envs
-=======
 from sglang.srt import offloader
->>>>>>> a45d9a4e
 from sglang.srt.layers.quantization import deep_gemm_wrapper
 from sglang.srt.layers.quantization.fp8_kernel import sglang_per_token_group_quant_fp8
 from sglang.srt.layers.quantization.mxfp4_tensor import MXFP4QuantizeUtil
@@ -56,12 +53,8 @@
 if _is_cuda:
     from sgl_kernel import fp8_blockwise_scaled_mm, fp8_scaled_mm
 
-<<<<<<< HEAD
 use_vllm_cutlass_w8a8_fp8_kernel = envs.USE_VLLM_CUTLASS_W8A8_FP8_KERNEL.value
-=======
-use_vllm_cutlass_w8a8_fp8_kernel = get_bool_env_var("USE_VLLM_CUTLASS_W8A8_FP8_KERNEL")
-use_triton_w8a8_fp8_kernel = get_bool_env_var("USE_TRITON_W8A8_FP8_KERNEL")
->>>>>>> a45d9a4e
+use_triton_w8a8_fp8_kernel = envs.USE_TRITON_W8A8_FP8_KERNEL
 
 # Input scaling factors are no longer optional in _scaled_mm starting
 # from pytorch 2.5. Allocating a dummy tensor to pass as input_scale
@@ -560,14 +553,9 @@
     # We also don't pad when using torch.compile,
     # as it breaks with dynamic shapes.
     if pad_output is None:
-<<<<<<< HEAD
-        pad_output = not envs.SGLANG_ENABLE_TORCH_COMPILE.value
-=======
         pad_output = (
-            not get_bool_env_var("SGLANG_ENABLE_TORCH_COMPILE")
-            and not cutlass_fp8_supported
+            not envs.SGLANG_ENABLE_TORCH_COMPILE.value and not cutlass_fp8_supported
         )
->>>>>>> a45d9a4e
     output_padding = 17 if pad_output else None
 
     # View input as 2D matrix for fp8 methods
