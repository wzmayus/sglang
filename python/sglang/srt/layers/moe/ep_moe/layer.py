from __future__ import annotations

import logging
from typing import TYPE_CHECKING, List, Optional, Union

import torch
import triton
import triton.language as tl

from sglang.srt.distributed.parallel_state import get_moe_expert_parallel_world_size
from sglang.srt.layers.moe import (
    get_deepep_mode,
    get_moe_a2a_backend,
    get_moe_runner_backend,
    should_use_flashinfer_trtllm_moe,
)
from sglang.srt.layers.moe.ep_moe.kernels import (
    ep_gather,
    ep_scatter,
    moe_ep_deepgemm_preprocess,
    post_reorder_triton_kernel,
    silu_and_mul_masked_post_quant_fwd,
    tma_align_input_scale,
)
from sglang.srt.layers.moe.fused_moe_triton.layer import FlashInferFusedMoE, FusedMoE
from sglang.srt.layers.moe.topk import TopKOutput
from sglang.srt.layers.quantization import deep_gemm_wrapper
from sglang.srt.layers.quantization.base_config import QuantizationConfig
from sglang.srt.layers.quantization.fp8 import Fp8Config
from sglang.srt.layers.quantization.fp8_kernel import (
    is_fp8_fnuz,
    sglang_per_token_group_quant_fp8,
)
from sglang.srt.managers.schedule_batch import global_server_args_dict
from sglang.srt.model_executor.forward_batch_info import ForwardBatch
<<<<<<< HEAD
from sglang.srt.utils import ceil_div, dispose_tensor, is_hip, is_npu, is_use_aiter
=======
from sglang.srt.offloader import get_offloader
from sglang.srt.utils import (
    ceil_div,
    dispose_tensor,
    get_bool_env_var,
    is_cuda,
    is_hip,
    is_npu,
)
>>>>>>> a45d9a4e

if TYPE_CHECKING:
    from sglang.srt.layers.moe.token_dispatcher import (
        DeepEPLLOutput,
        DeepEPNormalOutput,
        DispatchOutput,
    )

_is_hip = is_hip()
_is_npu = is_npu()
_is_fp8_fnuz = is_fp8_fnuz()
_use_aiter = is_use_aiter()

if not (_is_npu or _is_hip):
    from sgl_kernel import silu_and_mul

if _use_aiter:
    from aiter import ActivationType, QuantType
    from aiter.fused_moe import fused_moe

logger = logging.getLogger(__name__)


# TODO(kaixih@nvidia): ideally we should merge this logic into
# `fill_gateup_input_triton_kernel` to directly generate e8m0 scale.
@torch.compile
def _cast_to_e8m0_with_rounding_up(x: torch.Tensor) -> torch.Tensor:
    temp = x.to(torch.float32).view(torch.int32)
    exp = torch.bitwise_right_shift(temp, 23)
    mant = torch.bitwise_and(temp, 0x7FFFFF)
    is_ru = torch.logical_and(
        torch.logical_and((mant > 0), (exp != 0xFE)),
        ~torch.logical_and((exp == 0), (mant <= 0x400000)),
    )
    exp = torch.where(is_ru, exp + 1, exp)
    new_x = exp.to(torch.uint8).view(torch.int)
    return new_x.transpose(1, 2).contiguous().transpose(1, 2)


class EPMoE(FusedMoE):
    """
    MoE Expert Parallel Impl


    """

    def __init__(
        self,
        num_experts: int,
        top_k: int,
        hidden_size: int,
        intermediate_size: int,
        layer_id: int,
        num_fused_shared_experts: int = 0,
        params_dtype: Optional[torch.dtype] = None,
        quant_config: Optional[QuantizationConfig] = None,
        prefix: str = "",
        activation: str = "silu",
        routed_scaling_factor: Optional[float] = None,
        gemm1_alpha: Optional[float] = None,
        gemm1_clamp_limit: Optional[float] = None,
        with_bias: bool = False,
    ):
        super().__init__(
            num_experts=num_experts,
            hidden_size=hidden_size,
            intermediate_size=intermediate_size,
            num_fused_shared_experts=num_fused_shared_experts,
            layer_id=layer_id,
            top_k=top_k,
            params_dtype=params_dtype,
            quant_config=quant_config,
            prefix=prefix,
            activation=activation,
            # apply_router_weight_on_input=apply_router_weight_on_input,
            routed_scaling_factor=routed_scaling_factor,
            gemm1_alpha=gemm1_alpha,
            gemm1_clamp_limit=gemm1_clamp_limit,
            with_bias=with_bias,
        )

        self.intermediate_size = intermediate_size

        if isinstance(quant_config, Fp8Config):
            self.use_block_quant = getattr(self.quant_method, "block_quant", False)
            self.block_shape = (
                self.quant_method.quant_config.weight_block_size
                if self.use_block_quant
                else None
            )
            self.use_fp8_w8a8 = True
            self.fp8_dtype = torch.float8_e4m3fn
            self.activation_scheme = quant_config.activation_scheme
        else:
            self.use_fp8_w8a8 = False
            self.use_block_quant = False
            self.block_shape = None
            self.activation_scheme = None

    def forward(self, hidden_states: torch.Tensor, topk_output: TopKOutput):
        if deep_gemm_wrapper.ENABLE_JIT_DEEPGEMM and self.use_fp8_w8a8:
            return self.forward_deepgemm(hidden_states, topk_output)
        else:
            return super().forward(hidden_states, topk_output)

    def forward_deepgemm(
        self,
        hidden_states: torch.Tensor,
        topk_output: TopKOutput,
    ):

        self.w13_weight_fp8 = (
            self.w13_weight,
            (
                self.w13_weight_scale_inv
                if self.use_block_quant
                else self.w13_weight_scale
            ),
        )
        self.w2_weight_fp8 = (
            self.w2_weight,
            self.w2_weight_scale_inv if self.use_block_quant else self.w2_weight_scale,
        )

        assert self.quant_method is not None
        assert self.moe_runner_config.activation == "silu"

        hidden_states_shape = hidden_states.shape
        hidden_states_dtype = hidden_states.dtype
        hidden_states_device = hidden_states.device

        topk_weights, topk_ids, _ = topk_output

        if not self.use_block_quant:
            # Convert per-tensor quant to per-block quant by repeating scales for forward_deepgemm
            scale_block_size = 128
            w13_weight_scale_n = 2 * (
                (self.intermediate_size + scale_block_size - 1) // scale_block_size
            )
            w13_weight_scale_k = (
                hidden_states_shape[-1] + scale_block_size - 1
            ) // scale_block_size
            w13_weight_scale = (
                self.w13_weight_scale.unsqueeze(1)
                .repeat_interleave(w13_weight_scale_n, dim=1)
                .unsqueeze(2)
                .repeat_interleave(w13_weight_scale_k, dim=2)
            )
            self.w13_weight_fp8 = (
                self.w13_weight,
                w13_weight_scale,
            )
            w2_weight_scale_n = (
                hidden_states_shape[-1] + scale_block_size - 1
            ) // scale_block_size
            w2_weight_scale_k = (
                self.intermediate_size + scale_block_size - 1
            ) // scale_block_size
            w2_weight_scale = (
                self.w2_weight_scale.unsqueeze(1)
                .repeat_interleave(w2_weight_scale_n, dim=1)
                .unsqueeze(2)
                .repeat_interleave(w2_weight_scale_k, dim=2)
            )
            self.w2_weight_fp8 = (
                self.w2_weight,
                w2_weight_scale,
            )

        # PreReorder
        m_max, masked_m, expected_m, src2dst, gateup_input, gateup_input_scale = (
            moe_ep_deepgemm_preprocess(
                topk_ids,
                self.num_experts,
                hidden_states,
                self.top_k,
                self.start_expert_id,
                self.end_expert_id,
                self.block_shape,
            )
        )

        dispose_tensor(hidden_states)

        if deep_gemm_wrapper.DEEPGEMM_SCALE_UE8M0:
            b, s_mn, s_k = gateup_input_scale.shape
            assert (
                s_mn % 4 == 0 and s_k % 4 == 0
            ), f"scales must be aligned to 4, but got ({b}, {s_mn}, {s_k})"

        # GroupGemm-0
        gateup_input_fp8 = (
            gateup_input,
            (
                _cast_to_e8m0_with_rounding_up(gateup_input_scale)
                if deep_gemm_wrapper.DEEPGEMM_SCALE_UE8M0
                else deep_gemm_wrapper.get_mn_major_tma_aligned_tensor(
                    gateup_input_scale
                )
            ),
        )
        num_groups, m, k = gateup_input_fp8[0].size()
        n = self.w13_weight.size(1)
        gateup_output = torch.empty(
            (num_groups, m, n), device=hidden_states_device, dtype=torch.bfloat16
        )
        deep_gemm_wrapper.grouped_gemm_nt_f8f8bf16_masked(
            gateup_input_fp8,
            self.w13_weight_fp8,
            gateup_output,
            masked_m,
            expected_m,
        )
        del gateup_input
        del gateup_input_fp8

        # Act
        down_input = torch.empty(
            (
                gateup_output.shape[0],
                gateup_output.shape[1],
                gateup_output.shape[2] // 2,
            ),
            device=hidden_states_device,
            dtype=self.fp8_dtype,
        )
        scale_block_size = 128
        down_input_scale = torch.empty(
            (
                gateup_output.shape[0],
                gateup_output.shape[1],
                gateup_output.shape[2] // 2 // scale_block_size,
            ),
            device=hidden_states_device,
            dtype=torch.float32,
        )
        silu_and_mul_masked_post_quant_fwd(
            gateup_output,
            down_input,
            down_input_scale,
            scale_block_size,
            masked_m,
            scale_ue8m0=deep_gemm_wrapper.DEEPGEMM_SCALE_UE8M0,
        )
        del gateup_output

        # GroupGemm-1
        n = self.w2_weight.size(1)
        down_input_fp8 = (
            down_input,
            (
                down_input_scale
                if deep_gemm_wrapper.DEEPGEMM_SCALE_UE8M0
                else deep_gemm_wrapper.get_mn_major_tma_aligned_tensor(down_input_scale)
            ),
        )
        down_output = torch.empty(
            (num_groups, m, n), device=hidden_states_device, dtype=torch.bfloat16
        )
        deep_gemm_wrapper.grouped_gemm_nt_f8f8bf16_masked(
            down_input_fp8,
            self.w2_weight_fp8,
            down_output,
            masked_m,
            expected_m,
        )
        del down_input
        del down_input_fp8

        # PostReorder
        output = torch.empty(
            hidden_states_shape, dtype=hidden_states_dtype, device=hidden_states_device
        )
        post_reorder_triton_kernel[(hidden_states_shape[0],)](
            down_output,
            output,
            src2dst,
            topk_ids,
            topk_weights,
            self.start_expert_id,
            self.end_expert_id,
            self.top_k,
            hidden_states_shape[1],
            m_max * self.start_expert_id,
            BLOCK_SIZE=512,
        )
        if self.moe_runner_config.routed_scaling_factor is not None:
            output *= self.moe_runner_config.routed_scaling_factor
        return output


class DeepEPMoE(EPMoE):
    """
    MoE Expert Parallel Impl based on DeepEP (https://github.com/deepseek-ai/DeepEP/tree/main)
    """

    _has_printed = False

    def __init__(
        self,
        num_experts: int,
        top_k: int,
        hidden_size: int,
        intermediate_size: int,
        layer_id: int,
        num_fused_shared_experts: int = 0,
        params_dtype: Optional[torch.dtype] = None,
        quant_config: Optional[QuantizationConfig] = None,
        prefix: str = "",
        activation: str = "silu",
        routed_scaling_factor: Optional[float] = None,
    ):
        super().__init__(
            num_experts=num_experts,
            top_k=top_k,
            hidden_size=hidden_size,
            intermediate_size=intermediate_size,
            layer_id=layer_id,
            num_fused_shared_experts=num_fused_shared_experts,
            params_dtype=params_dtype,
            quant_config=quant_config,
            prefix=prefix,
            activation=activation,
            routed_scaling_factor=routed_scaling_factor,
        )
        self.deepep_mode = get_deepep_mode()

        # TODO: move to the beginning of the file
        from sglang.srt.distributed.parallel_state import get_tp_group
        from sglang.srt.two_batch_overlap import MaybeTboDeepEPDispatcher

        self.deepep_dispatcher = MaybeTboDeepEPDispatcher(
            group=get_tp_group().device_group,
            router_topk=self.top_k,
            permute_fusion=True,
            num_experts=self.num_experts,
            num_local_experts=self.num_local_experts,
            hidden_size=hidden_size,
            params_dtype=params_dtype,
            deepep_mode=self.deepep_mode,
            async_finish=True,  # TODO
            return_recv_hook=True,
        )

        if self.deepep_mode.enable_low_latency() and not _is_npu:
            # NPU supports low_latency deepep without deepgemm
            assert (
                deep_gemm_wrapper.ENABLE_JIT_DEEPGEMM
            ), f"DeepEP {self.deepep_mode} mode requires deep_gemm"
        if _use_aiter:
            # expert_mask is of size (self.num_local_experts + 1),
            # the extra 1 is for invalid rank_id (in original deepep, the invalid rank_id is -1, but aiter does not allow -1, we use a mask to make those ids invalid)
            # for instance, if we have 4 experts on this rank, we would have a expert_mask like:
            #     self.expert_mask = [1, 1, 1, 1, 0]
            # idx from 0-3 is valid and will be processed, while idx == 4 will be masked out
            self.expert_mask = torch.zeros(
                (self.num_local_experts + 1),
                device=torch.cuda.current_device(),
                dtype=torch.int,
            )
            # the last one is invalid rank_id
            self.expert_mask[:-1] = 1
        elif not _is_npu:
            self.w13_weight_fp8 = (
                self.w13_weight,
                (
                    self.w13_weight_scale_inv
                    if self.use_block_quant
                    else self.w13_weight_scale
                ),
            )
            self.w2_weight_fp8 = (
                self.w2_weight,
                (
                    self.w2_weight_scale_inv
                    if self.use_block_quant
                    else self.w2_weight_scale
                ),
            )

    def forward(
        self,
        hidden_states: torch.Tensor,
        topk_idx: torch.Tensor,
        topk_weights: torch.Tensor,
        forward_batch: ForwardBatch,
    ):
        dispatch_output = self.dispatch(
            hidden_states, topk_idx, topk_weights, forward_batch
        )
        hidden_states = self.moe_impl(dispatch_output)
        hidden_states = self.combine(
            hidden_states,
            dispatch_output.topk_idx,
            dispatch_output.topk_weights,
            forward_batch,
        )
        return hidden_states

    def dispatch(
        self,
        hidden_states: torch.Tensor,
        topk_idx: torch.Tensor,
        topk_weights: torch.Tensor,
        forward_batch: ForwardBatch,
    ):
        return self.deepep_dispatcher.dispatch(
            hidden_states=hidden_states,
            topk_idx=topk_idx,
            topk_weights=topk_weights,
            forward_batch=forward_batch,
        )

    def moe_impl(self, dispatch_output: DispatchOutput):
        from sglang.srt.layers.moe.token_dispatcher import DispatchOutputChecker

        if _use_aiter:
            assert DispatchOutputChecker.format_is_deepep(dispatch_output)
            # in forward_aiter, we skip token permutation and unpermutation, which have been fused inside aiter kernel
            return self.forward_aiter(dispatch_output)
        if _is_npu:
            assert DispatchOutputChecker.format_is_deepep(dispatch_output)
            return self.forward_npu(dispatch_output)
        if DispatchOutputChecker.format_is_deepep_normal(dispatch_output):
            assert deep_gemm_wrapper.ENABLE_JIT_DEEPGEMM and self.use_fp8_w8a8
            return self.forward_deepgemm_contiguous(dispatch_output)
        elif DispatchOutputChecker.format_is_deepep_ll(dispatch_output):
            if get_moe_runner_backend().is_flashinfer_cutedsl():
                return self.forward_flashinfer_cutedsl(dispatch_output)
            assert deep_gemm_wrapper.ENABLE_JIT_DEEPGEMM and self.use_fp8_w8a8
            return self.forward_deepgemm_masked(dispatch_output)
        else:
            raise ValueError(
                f"Dispatch output format {dispatch_output.format} is not supported"
            )

    def combine(
        self,
        hidden_states: torch.Tensor,
        topk_idx: torch.Tensor,
        topk_weights: torch.Tensor,
        forward_batch: ForwardBatch,
    ):
        return self.deepep_dispatcher.combine(
            hidden_states=hidden_states,
            topk_idx=topk_idx,
            topk_weights=topk_weights,
            forward_batch=forward_batch,
        )

    def forward_aiter(
        self,
        dispatch_output: Union[DeepEPNormalOutput, DeepEPLLOutput],
    ):
        hidden_states, topk_idx, topk_weights = (
            dispatch_output.hidden_states,
            dispatch_output.topk_idx,
            dispatch_output.topk_weights,
        )
        if hidden_states.shape[0] == 0:
            return hidden_states
        # in original deepep, idx == -1 meaning invalid and will not be processed.
        # aiter does not accept -1, we use a expert mask to make these idx invalid
        # (idx == num_local_experts) meaning not used in aiter fused_moe
        topk_idx_copy = topk_idx.to(torch.int32)
        topk_idx_copy[topk_idx_copy == -1] = self.num_local_experts

        return fused_moe(
            hidden_states,
            self.w13_weight,
            self.w2_weight,
            topk_weights,
            topk_idx_copy,
            w1_scale=self.w13_weight_scale_inv,
            w2_scale=self.w2_weight_scale_inv,
            quant_type=QuantType.per_128x128,
            activation=(
                ActivationType.Silu
                if self.moe_runner_config.activation == "silu"
                else ActivationType.Gelu
            ),
            expert_mask=self.expert_mask,
        )

    def forward_deepgemm_contiguous(
        self,
        dispatch_output: DeepEPNormalOutput,
    ):
        hidden_states_fp8, topk_idx, topk_weights, num_recv_tokens_per_expert = (
            dispatch_output
        )
        hidden_states_fp8, hidden_states_scale = hidden_states_fp8
        assert self.quant_method is not None
        assert self.moe_runner_config.activation == "silu"
        if num_recv_tokens_per_expert is None:
            return hidden_states_fp8.bfloat16()
        all_tokens = sum(num_recv_tokens_per_expert)
        if all_tokens <= 0:
            return hidden_states_fp8.bfloat16()
        M, K = hidden_states_fp8.size()
        N = self.w13_weight.size(1)
        scale_block_size = 128

        # TODO also unify other branches (e.g. `EPMoE.forward_deepgemm` sets the field on forward pass)
        w13_weight_fp8 = (
            self.w13_weight,
            (
                self.w13_weight_scale_inv
                if self.use_block_quant
                else self.w13_weight_scale
            ),
        )
        w2_weight_fp8 = (
            self.w2_weight,
            (
                self.w2_weight_scale_inv
                if self.use_block_quant
                else self.w2_weight_scale
            ),
        )

        hidden_states_fp8_shape = hidden_states_fp8.shape
        hidden_states_fp8_device = hidden_states_fp8.device
        hidden_states_fp8_dtype = hidden_states_fp8.dtype

        input_tensor = [
            torch.empty(
                (all_tokens, K),
                device=hidden_states_fp8.device,
                dtype=hidden_states_fp8.dtype,
            ),
            (
                # TODO check whether need `zeros`
                torch.zeros(
                    (ceil_div(K // 128, 4), all_tokens),
                    device=hidden_states_fp8.device,
                    dtype=torch.int,
                ).transpose(0, 1)
                if deep_gemm_wrapper.DEEPGEMM_SCALE_UE8M0
                else torch.empty(
                    (all_tokens, K // 128),
                    device=hidden_states_fp8.device,
                    dtype=torch.float32,
                )
            ),
        ]
        m_indices = torch.empty(
            all_tokens, device=hidden_states_fp8.device, dtype=torch.int32
        )
        output_index = torch.empty_like(topk_idx)

        if get_offloader().forbid_copy_engine_usage:
            num_recv_tokens_per_expert_gpu = copy_list_to_gpu_no_ce(
                num_recv_tokens_per_expert
            )
        else:
            num_recv_tokens_per_expert_gpu = torch.tensor(
                num_recv_tokens_per_expert,
                dtype=torch.int32,
                pin_memory=True,
                device="cpu",
            ).cuda(non_blocking=True)
        expert_start_loc = torch.empty_like(num_recv_tokens_per_expert_gpu)

        ep_scatter(
            hidden_states_fp8,
            hidden_states_scale,
            topk_idx,
            num_recv_tokens_per_expert_gpu,
            expert_start_loc,
            input_tensor[0],
            input_tensor[1],
            m_indices,
            output_index,
            scale_ue8m0=deep_gemm_wrapper.DEEPGEMM_SCALE_UE8M0,
        )
        dispose_tensor(hidden_states_fp8)

        gateup_output = torch.empty(
            (all_tokens, N),
            device=hidden_states_fp8_device,
            dtype=torch.bfloat16,
        )
        if not deep_gemm_wrapper.DEEPGEMM_SCALE_UE8M0:
            input_tensor[1] = tma_align_input_scale(input_tensor[1])
        deep_gemm_wrapper.grouped_gemm_nt_f8f8bf16_contig(
            input_tensor, w13_weight_fp8, gateup_output, m_indices
        )
        del input_tensor
        down_input = torch.empty(
            (
                all_tokens,
                N // 2,
            ),
            device=gateup_output.device,
            dtype=torch.bfloat16,
        )
        silu_and_mul(gateup_output.view(-1, N), down_input)
        del gateup_output
        down_output = torch.empty(
            (all_tokens, K),
            device=hidden_states_fp8_device,
            dtype=torch.bfloat16,
        )
        down_input_fp8, down_input_scale = sglang_per_token_group_quant_fp8(
            down_input,
            scale_block_size,
            column_major_scales=deep_gemm_wrapper.DEEPGEMM_SCALE_UE8M0,
            scale_tma_aligned=deep_gemm_wrapper.DEEPGEMM_SCALE_UE8M0,
            scale_ue8m0=deep_gemm_wrapper.DEEPGEMM_SCALE_UE8M0,
        )
        del down_input
        if not deep_gemm_wrapper.DEEPGEMM_SCALE_UE8M0:
            down_input_scale = tma_align_input_scale(down_input_scale)
        deep_gemm_wrapper.grouped_gemm_nt_f8f8bf16_contig(
            (down_input_fp8, down_input_scale),
            w2_weight_fp8,
            down_output,
            m_indices,
        )
        del down_input_fp8, down_input_scale

        gather_out = torch.empty(
            hidden_states_fp8_shape,
            device=hidden_states_fp8_device,
            dtype=torch.bfloat16,
        )
        ep_gather(down_output, topk_idx, topk_weights, output_index, gather_out)

        return gather_out

    def forward_flashinfer_cutedsl(
        self,
        dispatch_output: DeepEPLLOutput,
    ):
        hidden_states, _, _, masked_m, _ = dispatch_output
        assert self.quant_method is not None
        assert self.moe_runner_config.activation == "silu"

        output = self.quant_method.apply_without_routing_weights(
            layer=self,
            x=hidden_states,
            masked_m=masked_m,
            moe_runner_config=self.moe_runner_config,
        )
        return output

    def forward_deepgemm_masked(
        self,
        dispatch_output: DeepEPLLOutput,
    ):
        hidden_states_fp8, _, _, masked_m, expected_m = dispatch_output
        assert self.quant_method is not None
        assert self.moe_runner_config.activation == "silu"

        # GroupGemm-0
        num_groups, m, k = hidden_states_fp8[0].size()
        n = self.w13_weight.size(1)
        expected_m = min(expected_m, m)
        gateup_output = torch.empty(
            (num_groups, m, n), device=hidden_states_fp8[0].device, dtype=torch.bfloat16
        )
        deep_gemm_wrapper.grouped_gemm_nt_f8f8bf16_masked(
            hidden_states_fp8,
            self.w13_weight_fp8,
            gateup_output,
            masked_m,
            expected_m,
        )
        dispose_tensor(hidden_states_fp8[0])

        # Act
        down_input = torch.empty(
            (
                gateup_output.shape[0],
                gateup_output.shape[1],
                gateup_output.shape[2] // 2,
            ),
            device=gateup_output.device,
            dtype=self.fp8_dtype,
        )
        scale_block_size = 128
        down_input_scale = torch.empty(
            (
                gateup_output.shape[0],
                gateup_output.shape[1],
                gateup_output.shape[2] // 2 // scale_block_size,
            ),
            device=gateup_output.device,
            dtype=torch.float32,
        )
        silu_and_mul_masked_post_quant_fwd(
            gateup_output,
            down_input,
            down_input_scale,
            scale_block_size,
            masked_m,
            scale_ue8m0=deep_gemm_wrapper.DEEPGEMM_SCALE_UE8M0,
        )
        del gateup_output

        # GroupGemm-1
        n = self.w2_weight.size(1)
        down_input_fp8 = (
            down_input,
            (
                down_input_scale
                if deep_gemm_wrapper.DEEPGEMM_SCALE_UE8M0
                else deep_gemm_wrapper.get_mn_major_tma_aligned_tensor(down_input_scale)
            ),
        )
        down_output = torch.empty(
            (num_groups, m, n), device=down_input.device, dtype=torch.bfloat16
        )
        deep_gemm_wrapper.grouped_gemm_nt_f8f8bf16_masked(
            down_input_fp8,
            self.w2_weight_fp8,
            down_output,
            masked_m,
            expected_m,
        )

        return down_output

    def forward_npu(
        self,
        dispatch_output: Union[DeepEPNormalOutput, DeepEPLLOutput],
    ):
        assert self.quant_method is not None
        assert self.moe_runner_config.activation == "silu"

        import torch_npu

        from sglang.srt.layers.moe.token_dispatcher import DispatchOutputChecker

        # NOTE: Ascend's Dispatch & Combine does not support FP16
        output_dtype = torch.bfloat16
        group_list_type = 1

        def _forward_normal(dispatch_output: DeepEPNormalOutput):
            if TYPE_CHECKING:
                assert isinstance(dispatch_output, DeepEPNormalOutput)
            hidden_states, _, _, num_recv_tokens_per_expert = dispatch_output

            if isinstance(hidden_states, tuple):
                per_token_scale = hidden_states[1]
                hidden_states = hidden_states[0]
            else:
                # dynamic quant
                hidden_states, per_token_scale = torch_npu.npu_dynamic_quant(
                    hidden_states
                )

            group_list = torch.tensor(num_recv_tokens_per_expert, dtype=torch.int64).to(
                hidden_states.device
            )

            # gmm1: gate_up_proj
            hidden_states = torch_npu.npu_grouped_matmul(
                x=[hidden_states],
                weight=[self.w13_weight],
                scale=[self.w13_weight_scale.to(output_dtype)],
                per_token_scale=[per_token_scale],
                split_item=2,
                group_list_type=group_list_type,
                group_type=0,
                group_list=group_list,
                output_dtype=output_dtype,
            )[0]

            # act_fn: swiglu
            hidden_states = torch_npu.npu_swiglu(hidden_states)
            hidden_states, swiglu_out_scale = torch_npu.npu_dynamic_quant(hidden_states)

            # gmm2: down_proj
            hidden_states = torch_npu.npu_grouped_matmul(
                x=[hidden_states],
                weight=[self.w2_weight],
                scale=[self.w2_weight_scale.to(output_dtype)],
                per_token_scale=[swiglu_out_scale],
                split_item=2,
                group_list_type=group_list_type,
                group_type=0,
                group_list=group_list,
                output_dtype=output_dtype,
            )[0]

            return hidden_states

        def _forward_ll(dispatch_output: DeepEPLLOutput):
            if TYPE_CHECKING:
                assert isinstance(dispatch_output, DeepEPLLOutput)
            hidden_states, topk_idx, topk_weights, group_list, _ = dispatch_output

            per_token_scale = hidden_states[1]
            hidden_states = hidden_states[0]

            group_list = group_list.to(torch.int64)

            # gmm1: gate_up_proj
            hidden_states = torch_npu.npu_grouped_matmul(
                x=[hidden_states],
                weight=[self.w13_weight],
                split_item=2,
                group_list_type=group_list_type,
                group_type=0,
                group_list=group_list,
                output_dtype=torch.int32,
            )[0]

            # act_fn: swiglu
            hidden_states, swiglu_out_scale = torch_npu.npu_dequant_swiglu_quant(
                x=hidden_states,
                weight_scale=self.w13_weight_scale.to(torch.float32),
                activation_scale=per_token_scale,
                bias=None,
                quant_scale=None,
                quant_offset=None,
                group_index=group_list,
                activate_left=True,
                quant_mode=1,
            )

            # gmm2: down_proj
            hidden_states = torch_npu.npu_grouped_matmul(
                x=[hidden_states],
                weight=[self.w2_weight],
                scale=[self.w2_weight_scale.to(output_dtype)],
                per_token_scale=[swiglu_out_scale],
                split_item=2,
                group_list_type=group_list_type,
                group_type=0,
                group_list=group_list,
                output_dtype=output_dtype,
            )[0]

            return hidden_states

        if DispatchOutputChecker.format_is_deepep_normal(dispatch_output):
            return _forward_normal(dispatch_output)
        elif DispatchOutputChecker.format_is_deepep_ll(dispatch_output):
            return _forward_ll(dispatch_output)
        else:
            raise ValueError(f"Not Supported DeepEP format {dispatch_output.format}")


def get_moe_impl_class(quant_config: Optional[QuantizationConfig]):
    if get_moe_a2a_backend().is_deepep():
        return DeepEPMoE

    # NEW: Direct FP4 detection (bypasses EP requirements)
    # Check for FP4 quantization with TRTLLM flag, regardless of EP
    if get_moe_runner_backend().is_flashinfer_trtllm():
        # FlashInferFP4MoE must be paired with ModelOptNvFp4FusedMoEMethod.
        # If UnquantizedFusedMoEMethod is detected, fall back to FusedMoE instead.
        if quant_config is None:
            return FusedMoE
        try:
            # Check the quantization argument directly
            if quant_config is not None and quant_config.get_name() == "modelopt_fp4":
                from sglang.srt.layers.moe.fused_moe_triton.layer import (
                    FlashInferFP4MoE,
                )

                return FlashInferFP4MoE
        except:
            pass

    if should_use_flashinfer_trtllm_moe() and quant_config is not None:
        # FIXME: FlashInferFusedMoE only supports fp8 quant now
        return FlashInferFusedMoE
    if get_moe_runner_backend().is_flashinfer_cutlass():
        return FusedMoE
    if get_moe_expert_parallel_world_size() > 1:
        return EPMoE
    return FusedMoE


def copy_list_to_gpu_no_ce(arr: List[int]):
    from sgl_kernel.elementwise import copy_to_gpu_no_ce

    tensor_cpu = torch.tensor(arr, dtype=torch.int32, device="cpu")
    tensor_gpu = torch.empty_like(tensor_cpu, device="cuda")
    copy_to_gpu_no_ce(tensor_cpu, tensor_gpu)
    return tensor_gpu<|MERGE_RESOLUTION|>--- conflicted
+++ resolved
@@ -33,19 +33,8 @@
 )
 from sglang.srt.managers.schedule_batch import global_server_args_dict
 from sglang.srt.model_executor.forward_batch_info import ForwardBatch
-<<<<<<< HEAD
-from sglang.srt.utils import ceil_div, dispose_tensor, is_hip, is_npu, is_use_aiter
-=======
 from sglang.srt.offloader import get_offloader
-from sglang.srt.utils import (
-    ceil_div,
-    dispose_tensor,
-    get_bool_env_var,
-    is_cuda,
-    is_hip,
-    is_npu,
-)
->>>>>>> a45d9a4e
+from sglang.srt.utils import ceil_div, dispose_tensor, is_cuda, is_hip, is_npu
 
 if TYPE_CHECKING:
     from sglang.srt.layers.moe.token_dispatcher import (
