--- conflicted
+++ resolved
@@ -13,15 +13,6 @@
 
 suites = {
     "per-commit": [
-<<<<<<< HEAD
-        TestFile("models/lora/test_lora.py", 200),
-        TestFile("models/lora/test_lora_eviction.py", 200),
-        TestFile("models/lora/test_lora_backend.py", 99),
-        TestFile("models/lora/test_multi_lora_backend.py", 60),
-        TestFile("models/lora/test_lora_cuda_graph.py", 250),
-        TestFile("models/lora/test_lora_update.py", 400),
-        TestFile("models/lora/test_lora_qwen3.py", 97),
-=======
         TestFile("hicache/test_hicache.py", 116),
         TestFile("hicache/test_hicache_mla.py", 127),
         TestFile("hicache/test_hicache_storage.py", 127),
@@ -30,9 +21,8 @@
         TestFile("lora/test_lora_backend.py", 99),
         TestFile("lora/test_multi_lora_backend.py", 60),
         TestFile("lora/test_lora_cuda_graph.py", 250),
-        TestFile("lora/test_lora_update.py", 800),
+        TestFile("lora/test_lora_update.py", 400),
         TestFile("lora/test_lora_qwen3.py", 97),
->>>>>>> 2c7f01bc
         TestFile("models/test_embedding_models.py", 73),
         # TestFile("models/test_clip_models.py", 52),
         TestFile("models/test_encoder_embedding_models.py", 100),
