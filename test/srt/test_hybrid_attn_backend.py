--- conflicted
+++ resolved
@@ -49,17 +49,12 @@
     def setUpClass(cls):
         # disable deep gemm precompile to make launch server faster
         # please don't do this if you want to make your inference workload faster
-<<<<<<< HEAD
         envs.SGLANG_JIT_DEEPGEMM_PRECOMPILE.set(False)
         envs.SGLANG_ENABLE_JIT_DEEPGEMM.set(False)
-=======
-        os.environ["SGL_JIT_DEEPGEMM_PRECOMPILE"] = "false"
-        os.environ["SGL_ENABLE_JIT_DEEPGEMM"] = "false"
         if cls.speculative_decode:
             model = DEFAULT_EAGLE_TARGET_MODEL_FOR_TEST
         else:
             model = cls.model
->>>>>>> a45d9a4e
         cls.process = popen_launch_server(
             model,
             cls.base_url,
